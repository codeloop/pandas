--- conflicted
+++ resolved
@@ -462,7 +462,6 @@
   - Fixed a bug in ``convert_objects`` for > 2 ndims (:issue:`4937`)
   - Fixed a bug in DataFrame/Panel cache insertion and subsequent indexing (:issue:`4939`)
   - Fixed string methods for ``FrozenNDArray`` and ``FrozenList`` (:issue:`4929`)
-<<<<<<< HEAD
   - Fixed a bug with setting invalid or out-of-range values in indexing
     enlargement scenarios (:issue:`4940`)
   - Tests for fillna on empty Series (:issue:`4346`), thanks @immerrr
@@ -474,9 +473,7 @@
   - Fixed bug preventing ``cut`` from working with ``np.inf`` levels without
     explicitly passing labels (:issue:`3415`)
   - Fixed wrong check for overlapping in ``DatetimeIndex.union`` (:issue:`4564`)
-=======
   - Fixed conflict between thousands separator and date parser in csv_parser (:issue:`4678`)
->>>>>>> fedb26dc
 
 pandas 0.12.0
 -------------
